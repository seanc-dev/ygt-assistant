"""Workroom endpoints."""

from __future__ import annotations
from typing import Any, Dict, List, Optional, Literal
from fastapi import APIRouter, Request, Depends, HTTPException
from pydantic import BaseModel, Field
from presentation.api.repos import workroom as workroom_repo, audit_log
from presentation.api.routes.queue import _get_user_id
from presentation.api.routes.llm_contract_support import build_contract_payload
from presentation.api.services.interactive_surfaces import (
    attach_surfaces_to_first_chat_op,
    normalize_surfaces,
    validate_workroom_surfaces,
)
from datetime import datetime, timezone
import uuid
import os
import asyncio

from core.chat.context import (
    load_thread_context,
    save_thread_context,
    update_thread_context_with_refs,
)
from core.chat.focus import UiContext, resolve_focus_candidates
from core.chat.tokens import parse_message_with_tokens
from core.chat.validation import ValidationOk, validate_parsed_message
from core.chat.workroom_context_space import build_workroom_context_space
from services import llm as llm_service

router = APIRouter()

# Thread-level lock to prevent concurrent assistant response generation
_assistant_lock: Dict[str, asyncio.Lock] = {}
_lock_lock = asyncio.Lock()  # Lock for managing the lock dictionary


async def _get_thread_lock(thread_id: str) -> asyncio.Lock:
    """Get or create a lock for a specific thread."""
    async with _lock_lock:
        if thread_id not in _assistant_lock:
            _assistant_lock[thread_id] = asyncio.Lock()
        return _assistant_lock[thread_id]


# Feature flag for seeding threads
FEATURE_SEED_THREADS = os.getenv("FEATURE_SEED_THREADS", "false").strip().lower() in {
    "1",
    "true",
    "yes",
    "on",
}


def _normalize_task_status(status: str) -> str:
    """Normalize task status to match database enum values.

    Maps frontend-friendly values to database enum values:
    - "todo" -> "backlog" (database enum doesn't include "todo")
    """
    status_map = {
        "todo": "backlog",
    }
    return status_map.get(status.lower(), status.lower())


DEV_MODE = os.getenv("DEV_MODE", "false").strip().lower() in {
    "1",
    "true",
    "yes",
    "on",
}


def _is_duplicate_error(error: str) -> bool:
    lowered = error.lower()
    return "already exists" in lowered or "already has a task with that name" in lowered
USE_MOCK_GRAPH = os.getenv("USE_MOCK_GRAPH", "true").strip().lower() in {
    "1",
    "true",
    "yes",
    "on",
}

# Seed messages for demo threads
SEED_MESSAGES = [
    {
        "role": "assistant",
        "content": "I've read the email. Want me to draft a response summarizing your budget concerns?",
    },
    {
        "role": "user",
        "content": "Yes. Keep it concise and ask for the revised figures.",
    },
    {
        "role": "assistant",
        "content": "Draft ready. Would you like to send or edit?",
    },
]


def _generate_dev_response(user_message: str) -> str:
    """Generate a dev-only automatic assistant response.

    This is a simple pattern-based response generator for dev/testing.
    In production, this would call an actual LLM API.
    """
    user_lower = user_message.lower()

    # Pattern-based responses
    if any(word in user_lower for word in ["hello", "hi", "hey"]):
        return "Hello! How can I help you today?"
    elif any(word in user_lower for word in ["thanks", "thank", "appreciate"]):
        return "You're welcome! Is there anything else you'd like me to help with?"
    elif any(
        word in user_lower for word in ["yes", "yeah", "yep", "sure", "ok", "okay"]
    ):
        return "Great! I'll take care of that for you."
    elif any(word in user_lower for word in ["no", "nope", "nah"]):
        return "Understood. Let me know if you change your mind."
    elif any(word in user_lower for word in ["draft", "write", "create", "make"]):
        return "I've drafted that for you. Would you like to review it before sending?"
    elif any(word in user_lower for word in ["schedule", "meeting", "calendar"]):
        return "I can help you schedule that. What time works best for you?"
    elif any(word in user_lower for word in ["follow up", "follow-up"]):
        return "I'll follow up on that. Should I include any specific details?"
    elif "?" in user_message:
        return "That's a good question. Let me think about the best approach here."
    else:
        # Generic helpful response
        return (
            "I understand. I can help you with that. What would you like me to do next?"
        )


def _build_surface_input_for_workroom(
    context: Optional[Dict[str, Any]], focus_task: Optional[Dict[str, Any]]
) -> Dict[str, Any]:
    context = context or {}
    tasks: List[Dict[str, Any]] = []
    task_ids = set()
    for task in context.get("tasks", []):
        if not isinstance(task, dict) or not task.get("id"):
            continue
        task_ids.add(task["id"])
        tasks.append(
            {
                "id": task["id"],
                "title": task.get("title") or task.get("name") or task["id"],
                "status": task.get("status"),
                "priority": task.get("priority"),
            }
        )

    if focus_task and focus_task.get("id") and focus_task.get("id") not in task_ids:
        tasks.append(
            {
                "id": focus_task.get("id"),
                "title": focus_task.get("title") or focus_task.get("name") or focus_task.get("id"),
                "status": focus_task.get("status"),
                "priority": focus_task.get("priority"),
            }
        )

    events = []
    for event in context.get("events", []):
        if not isinstance(event, dict) or not event.get("id"):
            continue
        events.append(
            {
                "id": event["id"],
                "title": event.get("title") or event["id"],
                "start": event.get("start"),
                "end": event.get("end"),
            }
        )

    docs = []
    for doc in context.get("docs", []):
        if not isinstance(doc, dict) or not doc.get("id"):
            continue
        docs.append({"id": doc["id"], "title": doc.get("title") or doc["id"]})

    queue_items = []
    for action in context.get("actions", []):
        if not isinstance(action, dict) or not action.get("id"):
            continue
        queue_items.append(
            {
                "id": action["id"],
                "subject": action.get("preview")
                or action.get("title")
                or action.get("name")
                or action["id"],
            }
        )

    return {
        "tasks": tasks,
        "events": events,
        "docs": docs,
        "queueItems": queue_items,
    }


class CreateThreadRequest(BaseModel):
    task_id: Optional[str] = Field(None, description="Task ID to create thread under")
    title: str = Field(..., description="Thread title")
    prefs: Optional[Dict[str, Any]] = Field(
        default=None, description="Thread preferences"
    )
    source_action_id: Optional[str] = Field(
        None, description="Action ID to create thread from"
    )


class SendMessageRequest(BaseModel):
    role: str = Field(..., description="user|assistant")
    content: str = Field(..., description="Message content")


class UpdateTaskStatusRequest(BaseModel):
    status: str = Field(..., description="todo|doing|done|blocked")


@router.get("/api/workroom/tree")
async def workroom_tree(
    request: Request,
    user_id: str = Depends(_get_user_id),
) -> Dict[str, Any]:
    """Get project/task/thread hierarchy.

    Returns tree structure: Project → Task → Threads.
    """
    projects = workroom_repo.get_projects(user_id)
    tasks = workroom_repo.get_tasks(user_id)
    threads = workroom_repo.get_threads(user_id)

    # Build tree structure
    tree = []
    for project in projects:
        project_tasks = [t for t in tasks if t.get("project_id") == project["id"]]

        # Add threads to each task
        for task in project_tasks:
            task_threads = [t for t in threads if t.get("task_id") == task["id"]]
            task["children"] = task_threads

        project["children"] = project_tasks
        tree.append(project)

    return {
        "ok": True,
        "tree": tree,
    }


@router.post("/api/workroom/thread")
async def create_thread(
    body: CreateThreadRequest,
    request: Request,
    user_id: str = Depends(_get_user_id),
    seed: bool = False,
) -> Dict[str, Any]:
    """Create a new thread.

    Creates a new thread under a task, or from an action if source_action_id is provided.

    If seed=true or FEATURE_SEED_THREADS is enabled and DEV_MODE/USE_MOCK_GRAPH are true,
    seeds the thread with demo messages.
    """
    # If source_action_id is provided, we can create a thread without a task
    if body.source_action_id:
        # Create thread from action
        thread = workroom_repo.create_thread(
            user_id=user_id,
            title=body.title,
            prefs=body.prefs,
            source_action_id=body.source_action_id,
        )
    else:
        # Verify task exists
        if not body.task_id:
            raise HTTPException(
                status_code=400,
                detail="Either task_id or source_action_id must be provided",
            )
        try:
            task = workroom_repo.get_task(user_id, body.task_id)
        except ValueError:
            raise HTTPException(status_code=404, detail="Task not found")

        # Create thread
        thread = workroom_repo.create_thread(
            user_id=user_id,
            task_id=body.task_id,
            title=body.title,
            prefs=body.prefs,
        )

    # Seed messages if enabled - always seed in dev mode for action cards
    should_seed = seed or (DEV_MODE and body.source_action_id)
    if should_seed:
        from datetime import timezone

        for msg_data in SEED_MESSAGES:
            workroom_repo.add_message(
                user_id=user_id,
                thread_id=thread["id"],
                role=msg_data["role"],
                content=msg_data["content"],
            )

    # Audit log
    request_id = getattr(request.state, "request_id", None)
    audit_log.write_audit(
        "create_thread",
        {
            "user_id": user_id,
            "thread_id": thread["id"],
            "task_id": thread.get("task_id"),
            "source_action_id": body.source_action_id,
            "title": body.title,
            "seeded": should_seed,
        },
        request_id=request_id,
    )

    return {
        "ok": True,
        "thread": thread,
    }


@router.get("/api/workroom/projects")
async def get_projects(
    request: Request,
    user_id: str = Depends(_get_user_id),
) -> Dict[str, Any]:
    """Get all projects for the user."""
    try:
        projects = workroom_repo.get_projects(user_id)
        # Transform to match frontend schema
        transformed = [
            {
                "id": p["id"],
                "title": p["name"],
                "brief": p.get("description"),
                "createdAt": p.get(
                    "created_at", datetime.now(timezone.utc).isoformat()
                ),
                "updatedAt": p.get(
                    "updated_at",
                    p.get("created_at", datetime.now(timezone.utc).isoformat()),
                ),
            }
            for p in projects
        ]
        return {"ok": True, "projects": transformed}
    except Exception as e:
        import traceback

        traceback.print_exc()
        raise HTTPException(status_code=500, detail=f"Error loading projects: {str(e)}")


@router.get("/api/workroom/projects/{project_id}")
async def get_project(
    project_id: str,
    request: Request,
    user_id: str = Depends(_get_user_id),
) -> Dict[str, Any]:
    """Get a single project."""
    projects = workroom_repo.get_projects(user_id)
    project = next((p for p in projects if p["id"] == project_id), None)
    if not project:
        raise HTTPException(status_code=404, detail="Project not found")

    return {
        "ok": True,
        "project": {
            "id": project["id"],
            "title": project["name"],
            "brief": project.get("description"),
            "createdAt": project.get(
                "created_at", datetime.now(timezone.utc).isoformat()
            ),
            "updatedAt": project.get(
                "updated_at",
                project.get("created_at", datetime.now(timezone.utc).isoformat()),
            ),
        },
    }


@router.post("/api/workroom/projects")
async def create_project(
    body: Dict[str, Any],
    request: Request,
    user_id: str = Depends(_get_user_id),
) -> Dict[str, Any]:
    """Create a new project."""
    project = workroom_repo.create_project(
        user_id=user_id,
        name=body.get("title", "Untitled Project"),
        description=body.get("brief"),
    )
    return {
        "ok": True,
        "project": {
            "id": project["id"],
            "title": project["name"],
            "brief": project.get("description"),
            "createdAt": project.get("created_at"),
            "updatedAt": project.get("updated_at", project.get("created_at")),
        },
    }


@router.get("/api/workroom/projects/{project_id}/tasks")
async def get_tasks(
    project_id: str,
    request: Request,
    user_id: str = Depends(_get_user_id),
) -> Dict[str, Any]:
    """Get all tasks for a project."""
    tasks = workroom_repo.get_tasks(user_id, project_id=project_id)
    # Transform to match frontend schema
    threads = workroom_repo.get_threads(user_id)
    transformed = []
    for task in tasks:
        task_threads = [t for t in threads if t.get("task_id") == task["id"]]
        transformed.append(
            {
                "id": task["id"],
                "projectId": task["project_id"],
                "title": task["title"],
                "status": task["status"],
                "priority": task.get("importance"),
                "due": task.get("due"),
                "tags": [],
                "doc": None,  # TODO: Add doc support
                "chats": [
                    {
                        "id": t["id"],
                        "title": t["title"],
                        "pinned": False,
                        "lastMessageAt": t.get("updated_at"),
                    }
                    for t in task_threads
                ],
                "unreadCount": 0,
                "createdAt": task.get(
                    "created_at", datetime.now(timezone.utc).isoformat()
                ),
                "updatedAt": task.get(
                    "updated_at",
                    task.get("created_at", datetime.now(timezone.utc).isoformat()),
                ),
            }
        )
    return {"ok": True, "tasks": transformed}


@router.get("/api/workroom/tasks/{task_id}")
async def get_task(
    task_id: str,
    request: Request,
    user_id: str = Depends(_get_user_id),
) -> Dict[str, Any]:
    """Get a single task."""
    from datetime import timezone

    try:
        task = workroom_repo.get_task(user_id, task_id)
    except ValueError:
        raise HTTPException(status_code=404, detail="Task not found")

    threads = workroom_repo.get_threads(user_id, task_id=task_id)
    return {
        "ok": True,
        "task": {
            "id": task["id"],
            "projectId": task["project_id"],
            "title": task["title"],
            "status": task["status"],
            "priority": task.get("importance"),
            "due": task.get("due"),
            "tags": [],
            "doc": None,
            "chats": [
                {
                    "id": t["id"],
                    "title": t["title"],
                    "pinned": False,
                    "lastMessageAt": t.get("updated_at"),
                }
                for t in threads
            ],
            "unreadCount": 0,
            "createdAt": task.get("created_at", datetime.now(timezone.utc).isoformat()),
            "updatedAt": task.get(
                "updated_at",
                task.get("created_at", datetime.now(timezone.utc).isoformat()),
            ),
        },
    }


@router.post("/api/workroom/tasks")
async def create_task(
    body: Dict[str, Any],
    request: Request,
    user_id: str = Depends(_get_user_id),
) -> Dict[str, Any]:
    """Create a new task."""
    from datetime import timezone

    # Normalize status to match database enum (map "todo" to "backlog")
    raw_status = body.get("status", "backlog")
    normalized_status = _normalize_task_status(raw_status)

    task = workroom_repo.create_task(
        user_id=user_id,
        project_id=body["projectId"],
        title=body["title"],
        status=normalized_status,
        importance=body.get("priority", "medium"),
        due=body.get("due"),
    )
    return {
        "ok": True,
        "task": {
            "id": task["id"],
            "projectId": task["project_id"],
            "title": task["title"],
            "status": task["status"],
            "priority": task.get("importance"),
            "due": task.get("due"),
            "tags": [],
            "doc": None,
            "chats": [],
            "unreadCount": 0,
            "createdAt": task.get("created_at"),
            "updatedAt": task.get("updated_at", task.get("created_at")),
        },
    }


@router.patch("/api/workroom/tasks/{task_id}/status")
async def update_task_status(
    task_id: str,
    body: UpdateTaskStatusRequest,
    request: Request,
    user_id: str = Depends(_get_user_id),
) -> Dict[str, Any]:
    """Update task status.

    Valid statuses: backlog, ready, doing, blocked, done, todo
    Note: "todo" is mapped to "backlog" for database storage.
    """
    valid_statuses = ["backlog", "ready", "doing", "blocked", "done", "todo"]
    if body.status not in valid_statuses:
        raise HTTPException(
            status_code=400, detail=f"Invalid status. Must be one of: {valid_statuses}"
        )

    # Normalize status to match database enum (map "todo" to "backlog")
    normalized_status = _normalize_task_status(body.status)

    try:
        task = workroom_repo.update_task_status(user_id, task_id, normalized_status)
    except ValueError:
        raise HTTPException(status_code=404, detail="Task not found")

    # Audit log (use original status for audit, not normalized)
    request_id = getattr(request.state, "request_id", None)
    audit_log.write_audit(
        "update_task_status",
        {
            "user_id": user_id,
            "task_id": task_id,
            "status": body.status,  # Original status from request
            "normalized_status": normalized_status,  # Actual status stored in DB
        },
        request_id=request_id,
    )

    return {
        "ok": True,
        "task": task,
    }


@router.get("/api/workroom/tasks/{task_id}/doc")
async def get_task_doc(
    task_id: str,
    request: Request,
    user_id: str = Depends(_get_user_id),
) -> Dict[str, Any]:
    """Get task doc."""
    # TODO: Implement doc storage
    return {"ok": True, "doc": None}


@router.put("/api/workroom/tasks/{task_id}/doc")
async def update_task_doc(
    task_id: str,
    body: Dict[str, Any],
    request: Request,
    user_id: str = Depends(_get_user_id),
) -> Dict[str, Any]:
    """Update task doc."""
    # TODO: Implement doc storage
    return {
        "ok": True,
        "doc": {
            "id": str(uuid.uuid4()),
            "contentJSON": body.get("contentJSON", {}),
            "updatedAt": datetime.now(timezone.utc).isoformat(),
        },
    }


@router.get("/api/workroom/tasks/{task_id}/chats")
async def get_task_chats(
    task_id: str,
    request: Request,
    user_id: str = Depends(_get_user_id),
) -> Dict[str, Any]:
    """Get chats for a task."""
    threads = workroom_repo.get_threads(user_id, task_id=task_id)
    chats = [
        {
            "id": t["id"],
            "title": t["title"],
            "pinned": False,
            "lastMessageAt": t.get("updated_at"),
        }
        for t in threads
    ]
    return {"ok": True, "chats": chats}


@router.post("/api/workroom/tasks/{task_id}/chats")
async def create_task_chat(
    task_id: str,
    body: Dict[str, Any],
    request: Request,
    user_id: str = Depends(_get_user_id),
) -> Dict[str, Any]:
    """Create a new chat for a task."""
    thread = workroom_repo.create_thread(
        user_id=user_id,
        task_id=task_id,
        title=body.get("title", "New Chat"),
    )
    return {
        "ok": True,
        "chat": {
            "id": thread["id"],
            "title": thread["title"],
            "pinned": False,
            "lastMessageAt": thread.get("created_at"),
        },
    }


@router.get("/api/workroom/thread/{thread_id}")
async def get_thread(
    thread_id: str,
    request: Request,
    user_id: str = Depends(_get_user_id),
    limit: int = 30,
    before: Optional[str] = None,
) -> Dict[str, Any]:
    """Get a thread with messages.

    Supports pagination via limit and before cursor.
    """
    try:
        thread = workroom_repo.get_thread(user_id, thread_id)
    except ValueError:
        raise HTTPException(status_code=404, detail="Thread not found")

    # Get messages (for now, return all; pagination can be added later)
    messages = thread.get("messages", [])
    if before:
        # Simple pagination: find message with id == before and return messages before it
        before_idx = next(
            (i for i, msg in enumerate(messages) if msg["id"] == before), len(messages)
        )
        messages = messages[:before_idx]

    messages = messages[-limit:] if limit else messages

    return {
        "ok": True,
        "thread": {
            "id": thread["id"],
            "title": thread.get("title"),
            "messages": messages,
        },
    }


@router.post("/api/workroom/thread/{thread_id}/message")
async def send_message(
    thread_id: str,
    body: SendMessageRequest,
    request: Request,
    user_id: str = Depends(_get_user_id),
) -> Dict[str, Any]:
    """Send a message to a thread.

    Valid roles: user, assistant
    """
    if body.role not in ["user", "assistant"]:
        raise HTTPException(
            status_code=400, detail="Invalid role. Must be 'user' or 'assistant'"
        )

    try:
        message = workroom_repo.add_message(
            user_id=user_id,
            thread_id=thread_id,
            role=body.role,
            content=body.content,
        )
    except ValueError:
        raise HTTPException(status_code=404, detail="Thread not found")

    # Audit log
    request_id = getattr(request.state, "request_id", None)
    audit_log.write_audit(
        "send_message",
        {
            "user_id": user_id,
            "thread_id": thread_id,
            "message_id": message["id"],
            "role": body.role,
        },
        request_id=request_id,
    )

    return {
        "ok": True,
        "message": message,
    }


@router.post("/dev/workroom/seed")
async def seed_workroom(
    request: Request,
    user_id: str = Depends(_get_user_id),
) -> Dict[str, Any]:
    """Seed workroom with test data (dev only)."""
    if not DEV_MODE:
        raise HTTPException(
            status_code=403, detail="Seed endpoint only available in dev mode"
        )

    # Always use mock DB when available (for testing, independent of LLM_TESTING_MODE)
    import os

    try:
        from llm_testing.mock_db import get_mock_client
        from presentation.api.repos.workroom import _resolve_identity

        tenant_id, resolved_user_id = _resolve_identity(user_id)
        mock_db = get_mock_client()
        # Check if mock DB is actually being used (has seeded user)
        if mock_db._tables.get("users"):
            seed_data = mock_db.seed_workroom(resolved_user_id, tenant_id)
            # Return in same format as real seeding
            return {
                "ok": True,
                "projects": len(seed_data["projects"]),
                "tasks": len(seed_data["tasks"]),
                "threads": 0,
            }
    except Exception as e:
        # Fall through to real seeding if mock fails or not available
        import logging

        logging.getLogger(__name__).debug(f"Mock DB not available, using real DB: {e}")

    # Create projects
    project1 = workroom_repo.create_project(
        user_id=user_id,
        name="Product Launch",
        description="Q4 product launch planning and execution",
    )
    project2 = workroom_repo.create_project(
        user_id=user_id,
        name="Marketing Campaign",
        description="Social media and email marketing campaign",
    )

    # Create tasks
    task1 = workroom_repo.create_task(
        user_id=user_id,
        project_id=project1["id"],
        title="Design landing page",
        status="doing",
        importance="high",
    )
    task2 = workroom_repo.create_task(
        user_id=user_id,
        project_id=project1["id"],
        title="Write product copy",
        status="ready",
        importance="medium",
    )
    task3 = workroom_repo.create_task(
        user_id=user_id,
        project_id=project1["id"],
        title="Set up analytics",
        status="backlog",
        importance="low",
    )
    task4 = workroom_repo.create_task(
        user_id=user_id,
        project_id=project2["id"],
        title="Create email templates",
        status="doing",
        importance="high",
    )
    task5 = workroom_repo.create_task(
        user_id=user_id,
        project_id=project2["id"],
        title="Schedule social posts",
        status="blocked",
        importance="medium",
    )

    # Create threads/chats
    thread1 = workroom_repo.create_thread(
        user_id=user_id,
        task_id=task1["id"],
        title="Design discussion",
    )
    thread2 = workroom_repo.create_thread(
        user_id=user_id,
        task_id=task2["id"],
        title="Copy review",
    )

    # Add some seed messages
    workroom_repo.add_message(
        user_id=user_id,
        thread_id=thread1["id"],
        role="user",
        content="What do you think about the color scheme?",
    )
    workroom_repo.add_message(
        user_id=user_id,
        thread_id=thread1["id"],
        role="assistant",
        content="The color scheme looks good! I'd suggest making the CTA button more prominent. Should I draft some alternatives?",
    )

    return {
        "ok": True,
        "projects": 2,
        "tasks": 5,
        "threads": 2,
    }


class AssistantSuggestRequest(BaseModel):
    message: Optional[str] = Field(
        None,
        description="User message to the assistant (optional when thread_id provided)",
    )
    thread_id: Optional[str] = Field(
        None,
        description="Thread ID to aggregate pending user messages from",
    )
    trust_level: Optional[str] = Field(
        None,
        description="Override trust level (training_wheels, supervised, autonomous)",
    )
    mode: Optional[Literal["plan", "execute", "review"]] = Field(
        default="execute", description="Workroom mode to tune surfaces"
    )


@router.post("/api/workroom/tasks/{task_id}/assistant-suggest")
async def assistant_suggest_for_task(
    task_id: str,
    body: AssistantSuggestRequest,
    request: Request,
    user_id: str = Depends(_get_user_id),
) -> Dict[str, Any]:
    """Get LLM-suggested operations for a task.

    Resolves tenant_id + user_id, calls propose_ops_for_user with focus_task_id,
    executes ops based on trust_mode, and returns operations, applied, pending.
    """
    from core.services.llm_executor import execute_ops
    from presentation.api.repos import user_settings
    import presentation.api.repos.workroom as workroom_module
    import logging

    logger = logging.getLogger(__name__)

    # Resolve tenant_id
    tenant_id, _ = workroom_module._resolve_identity(user_id)

    # Get trust mode from request body or settings
    if body.trust_level:
        trust_mode = body.trust_level
    else:
        settings = user_settings.get_settings(user_id)
        trust_mode = settings.get("trust_level", "training_wheels")
    # Map legacy "standard" to "supervised"
    if trust_mode == "standard":
        trust_mode = "supervised"

    # Verify task exists
    try:
        task = workroom_repo.get_task(user_id, task_id)
    except ValueError:
        raise HTTPException(status_code=404, detail="Task not found")

    # Get thread_id from task or request
    thread_id = body.thread_id
    if not thread_id and task.get("thread_id"):
        thread_id = task["thread_id"]

    # Build context for resolution (shared between LLM + executor)
    from core.services.llm_context_builder import build_context_for_user

    context = build_context_for_user(
        tenant_id=tenant_id,
        user_id=user_id,
        focus_task_id=task_id,
    )

<<<<<<< HEAD
    workroom_anchor = {
        "type": "task",
        "id": task_id,
        "title": task.get("title"),
        "status": task.get("status"),
        "priority": task.get("priority"),
    }
    workroom_mode = body.mode or "execute"
    surface_input = _build_surface_input_for_workroom(context, task)
=======
    context_space = build_workroom_context_space(
        context,
        focus_task_id=task_id,
        focus_project_id=task.get("project_id"),
    )
    context_input = (
        context_space.to_context_input() if context_space else None
    )
>>>>>>> a3069c75

    context_thread_id = thread_id or f"task:{task_id}"

    # Define a helper function to execute the operation pipeline
    async def execute_pipeline():
        # Aggregate pending user messages if thread_id provided
        input_messages = None
        if thread_id:
            # Get pending user messages since last assistant response
            pending_messages = workroom_repo.get_pending_user_messages(
                thread_id, user_id
            )
            if pending_messages:
                input_messages = [msg.get("content", "") for msg in pending_messages]

        # Fallback to single message if no thread_id or no pending messages
        if not input_messages:
            if not body.message:
                raise HTTPException(
                    status_code=400,
                    detail="Either message or thread_id must be provided",
                )
            input_messages = [body.message]

        thread_context = load_thread_context(context_thread_id)
        ui_context = UiContext(
            mode="workroom-task",
            workroom_task_id=task_id,
            workroom_project_id=task.get("project_id"),
        )

        latest_message = input_messages[-1] if input_messages else ""
        parsed_message = parse_message_with_tokens(latest_message)
        validation_ok: Optional[ValidationOk] = None

        if input_messages:
            llm_input_messages = list(input_messages)
            llm_input_messages[-1] = parsed_message.llm_text
        else:
            llm_input_messages = [parsed_message.llm_text]

        if parsed_message.references or parsed_message.operations:
            validation_result = validate_parsed_message(
                parsed_message,
                user_context={
                    "userId": user_id,
                    "tenantId": tenant_id,
                    "threadContext": thread_context.to_dict(),
                },
            )
            if isinstance(validation_result, ValidationOk):
                validation_ok = validation_result
                thread_context = update_thread_context_with_refs(
                    thread_context, parsed_message.references
                )
            else:
                raise HTTPException(
                    status_code=400,
                    detail={
                        "error": "token_validation_failed",
                        "code": getattr(validation_result, "error_code", "UNKNOWN"),
                        "details": getattr(validation_result, "details", {}),
                    },
                )

        focus_candidates = resolve_focus_candidates(
            thread_context, ui_context, parsed_message
        )

        contract_payload = build_contract_payload(
            parsed_message=parsed_message,
            thread_context=thread_context,
            ui_context=ui_context,
            focus_candidates=focus_candidates,
            validation=validation_ok,
            context=context,
        )

        # Propose operations with aggregated messages
        proposal = llm_service.propose_ops_for_user(
            tenant_id=tenant_id,
            user_id=user_id,
            input_messages=llm_input_messages,
            focus_task_id=task_id,
            context_override=context,
            contract_payload=contract_payload,
<<<<<<< HEAD
            assistant_mode="workroom",
            workroom_anchor=workroom_anchor,
            workroom_mode=workroom_mode,
            surface_input=surface_input,
=======
            context_input=context_input,
>>>>>>> a3069c75
        )
        operations = proposal.operations
        surfaces = normalize_surfaces(proposal.surfaces)
        validated_surfaces = validate_workroom_surfaces(surfaces, surface_input)
        if validated_surfaces:
            attach_surfaces_to_first_chat_op(operations, validated_surfaces)

        # Convert to typed operations for executor
        from core.domain.llm_ops import validate_operation

        typed_ops = []
        for op_dict in operations:
            try:
                op = validate_operation(op_dict)
                typed_ops.append(op)
            except ValueError as e:
                logger.warning(f"Invalid operation skipped: {e}")

        # Execute with trust gating and context for resolution
        result = execute_ops(
            typed_ops,
            tenant_id=tenant_id,
            user_id=user_id,
            trust_mode=trust_mode,
            thread_id=thread_id,
            context=context,
        )
        save_thread_context(context_thread_id, thread_context)

        return operations, result, input_messages, validated_surfaces

    # Execute pipeline with thread lock if thread_id is present
    if thread_id:
        # Acquire lock for this thread to prevent concurrent processing
        # Lock wraps entire pipeline: message reading, LLM calls, operation execution, and context save
        thread_lock = await _get_thread_lock(thread_id)
        async with thread_lock:
            operations, result, input_messages, surfaces = await execute_pipeline()
    else:
        # No thread_id, execute without lock
        operations, result, input_messages, surfaces = await execute_pipeline()

    # Refresh task
    try:
        refreshed_task = workroom_repo.get_task(user_id, task_id)
    except ValueError:
        refreshed_task = task

    request_id = getattr(request.state, "request_id", None)

    # Write audit log
    audit_log.write_audit(
        "assistant_suggest",
        {
            "task_id": task_id,
            "user_id": user_id,
            "thread_id": thread_id,
            "message_count": len(input_messages),
            "operations_count": len(operations),
            "applied_count": len(result["applied"]),
            "pending_count": len(result["pending"]),
        },
        request_id=request_id,
    )

    # Merge applied chat operations (e.g., error messages) into operations array
    # for UI feedback and test compatibility
    all_operations = list(operations)
    for applied_op in result["applied"]:
        # Add chat operations from executor (e.g., graceful degradation messages)
        if applied_op.get("op") == "chat" and applied_op not in all_operations:
            all_operations.append(applied_op)

    return {
        "ok": True,
        "operations": all_operations,
        "applied": result["applied"],
        "pending": result["pending"],
        "errors": result["errors"],
        "task": refreshed_task,
        "surfaces": surfaces,
    }


class ApproveOperationRequest(BaseModel):
    operation: Dict[str, Any] = Field(..., description="Operation to approve")


@router.post("/api/workroom/tasks/{task_id}/assistant-approve")
async def assistant_approve_operation_for_task(
    task_id: str,
    body: ApproveOperationRequest,
    request: Request,
    user_id: str = Depends(_get_user_id),
) -> Dict[str, Any]:
    """Approve and execute a pending operation for a task."""
    from core.services.llm_executor import execute_single_op_approved
    from core.domain.llm_ops import validate_operation
    import presentation.api.repos.workroom as workroom_module

    tenant_id, _ = workroom_module._resolve_identity(user_id)

    # Validate operation
    try:
        operation_dict = body.operation
        if hasattr(operation_dict, "dict"):
            operation_dict = operation_dict.dict()
        elif hasattr(operation_dict, "model_dump"):
            operation_dict = operation_dict.model_dump()
        op = validate_operation(operation_dict)
    except ValueError as e:
        raise HTTPException(status_code=400, detail=f"Invalid operation: {e}")

    # Get thread_id from task
    try:
        task = workroom_repo.get_task(user_id, task_id)
        thread_id = task.get("thread_id")
    except ValueError:
        thread_id = None

    # Build context for resolution
    from core.services.llm_context_builder import build_context_for_user

    context = build_context_for_user(
        tenant_id=tenant_id,
        user_id=user_id,
        focus_task_id=task_id,
    )

    # Execute the approved operation with context
    result = execute_single_op_approved(
        op, tenant_id=tenant_id, user_id=user_id, thread_id=thread_id, context=context
    )

    # Check for duplicate errors and return 409 with assistant-facing message
    if not result.get("ok"):
        error_text = result.get("error") or ""
        if result.get("assistant_message") or _is_duplicate_error(error_text):
            raise HTTPException(
                status_code=409,
                detail={
                    "error": error_text or "duplicate_operation",
                    "assistant_message": result.get("assistant_message")
                    or error_text
                    or "This item already exists.",
                    "operation": body.operation,
                },
            )

    # Refresh task - if this was a create_task op, we need to get the newly created task
    # Otherwise, refresh the focus task
    refreshed_task = task
    if result.get("ok") and op.op == "create_task":
        # For create_task, the result should contain the created task_id
        # But since we don't return it, we'll refresh the focus task
        # TODO: Return created task_id from execute_single_op_approved
        try:
            refreshed_task = workroom_repo.get_task(user_id, task_id)
        except ValueError:
            pass
    else:
        try:
            refreshed_task = workroom_repo.get_task(user_id, task_id)
        except ValueError:
            refreshed_task = task

    request_id = getattr(request.state, "request_id", None)
    audit_log.write_audit(
        "assistant_approve",
        {
            "task_id": task_id,
            "operation": body.operation,
            "result": result,
        },
        request_id=request_id,
    )

    return {
        "ok": result.get("ok", False),
        "result": result,
        "task": refreshed_task,
    }


class EditOperationRequest(BaseModel):
    operation: Dict[str, Any] = Field(..., description="Original operation")
    edited_params: Dict[str, Any] = Field(..., description="Edited parameters")


@router.post("/api/workroom/tasks/{task_id}/assistant-edit")
async def assistant_edit_operation_for_task(
    task_id: str,
    body: EditOperationRequest,
    request: Request,
    user_id: str = Depends(_get_user_id),
) -> Dict[str, Any]:
    """Edit and execute a pending operation for a task."""
    from core.services.llm_executor import execute_single_op_approved
    from core.domain.llm_ops import validate_operation
    import presentation.api.repos.workroom as workroom_module

    tenant_id, _ = workroom_module._resolve_identity(user_id)

    # Create edited operation (convert to dict if it's a Pydantic model)
    operation_dict = body.operation
    if hasattr(operation_dict, "dict"):
        operation_dict = operation_dict.dict()
    elif hasattr(operation_dict, "model_dump"):
        operation_dict = operation_dict.model_dump()

    edited_op_dict = {
        "op": operation_dict.get("op"),
        "params": {**operation_dict.get("params", {}), **body.edited_params},
    }

    # Validate edited operation
    try:
        op = validate_operation(edited_op_dict)
    except ValueError as e:
        raise HTTPException(status_code=400, detail=f"Invalid edited operation: {e}")

    # Get thread_id from task
    try:
        task = workroom_repo.get_task(user_id, task_id)
        thread_id = task.get("thread_id")
    except ValueError:
        thread_id = None

    # Execute edited operation
    result = execute_single_op_approved(
        op,
        tenant_id=tenant_id,
        user_id=user_id,
        thread_id=thread_id,
    )

    # Refresh task
    try:
        refreshed_task = workroom_repo.get_task(user_id, task_id)
    except ValueError:
        refreshed_task = None

    request_id = getattr(request.state, "request_id", None)
    audit_log.write_audit(
        "assistant_edit",
        {
            "task_id": task_id,
            "original_operation": body.operation,
            "edited_operation": edited_op_dict,
            "result": result,
        },
        request_id=request_id,
    )

    return {
        "ok": result.get("ok", False),
        "result": result,
        "task": refreshed_task,
    }


class DeclineOperationRequest(BaseModel):
    operation: Dict[str, Any] = Field(..., description="Operation to decline")


@router.post("/api/workroom/tasks/{task_id}/assistant-decline")
async def assistant_decline_operation_for_task(
    task_id: str,
    body: DeclineOperationRequest,
    request: Request,
    user_id: str = Depends(_get_user_id),
) -> Dict[str, Any]:
    """Decline a pending operation for a task."""
    import presentation.api.repos.workroom as workroom_module

    tenant_id, _ = workroom_module._resolve_identity(user_id)

    # Just log the decline - no execution needed
    request_id = getattr(request.state, "request_id", None)
    audit_log.write_audit(
        "assistant_decline",
        {
            "task_id": task_id,
            "operation": body.operation,
        },
        request_id=request_id,
    )

    # Refresh task
    try:
        refreshed_task = workroom_repo.get_task(user_id, task_id)
    except ValueError:
        refreshed_task = None

    return {
        "ok": True,
        "task": refreshed_task,
    }


class UndoOperationRequest(BaseModel):
    operation: Dict[str, Any] = Field(..., description="Operation to undo")
    original_state: Optional[Dict[str, Any]] = Field(
        None, description="Original state before operation"
    )


@router.post("/api/workroom/tasks/{task_id}/assistant-undo")
async def assistant_undo_operation_for_task(
    task_id: str,
    body: UndoOperationRequest,
    request: Request,
    user_id: str = Depends(_get_user_id),
) -> Dict[str, Any]:
    """Undo a previously applied operation for a task."""
    from core.services.llm_executor import undo_operation
    from core.domain.llm_ops import validate_operation
    import presentation.api.repos.workroom as workroom_module

    tenant_id, _ = workroom_module._resolve_identity(user_id)

    # Validate operation
    try:
        # Convert to dict if it's a Pydantic model
        operation_dict = body.operation
        if hasattr(operation_dict, "dict"):
            operation_dict = operation_dict.dict()
        elif hasattr(operation_dict, "model_dump"):
            operation_dict = operation_dict.model_dump()
        op = validate_operation(operation_dict)
    except ValueError as e:
        raise HTTPException(status_code=400, detail=f"Invalid operation: {e}")

    # Undo operation
    result = undo_operation(
        op,
        tenant_id=tenant_id,
        user_id=user_id,
        original_state=body.original_state,
    )

    # Refresh task
    try:
        refreshed_task = workroom_repo.get_task(user_id, task_id)
    except ValueError:
        refreshed_task = None

    request_id = getattr(request.state, "request_id", None)
    audit_log.write_audit(
        "assistant_undo",
        {
            "task_id": task_id,
            "operation": body.operation,
            "result": result,
        },
        request_id=request_id,
    )

    return {
        "ok": result.get("ok", False),
        "result": result,
        "task": refreshed_task,
    }


@router.get("/api/workroom/picker/projects")
async def workroom_picker_projects(
    request: Request,
    user_id: str = Depends(_get_user_id),
) -> Dict[str, Any]:
    """Lightweight list of projects for slash command pickers."""

    projects = workroom_repo.get_projects(user_id)
    return {
        "ok": True,
        "projects": [
            {
                "id": project["id"],
                "title": project.get("name")
                or project.get("title")
                or "Untitled Project",
            }
            for project in projects
        ],
    }


@router.get("/api/workroom/picker/tasks")
async def workroom_picker_tasks(
    request: Request,
    user_id: str = Depends(_get_user_id),
    project_id: Optional[str] = None,
    q: Optional[str] = None,
    limit: int = 25,
) -> Dict[str, Any]:
    """Lightweight task search for slash command pickers."""

    if limit <= 0:
        limit = 10
    limit = min(limit, 100)

    tasks = workroom_repo.get_tasks(user_id, project_id=project_id)
    project_lookup = {
        project["id"]: project.get("name") or project.get("title") or "Untitled Project"
        for project in workroom_repo.get_projects(user_id)
    }

    q_normalized = q.lower().strip() if q else None
    results: List[Dict[str, Any]] = []
    for task in tasks:
        title = task.get("title", "") or ""
        if q_normalized and q_normalized not in title.lower():
            continue
        results.append(
            {
                "id": task["id"],
                "title": title or "Untitled Task",
                "projectId": task.get("project_id"),
                "projectTitle": project_lookup.get(task.get("project_id")),
            }
        )
        if len(results) >= limit:
            break

    return {
        "ok": True,
        "tasks": results,
    }<|MERGE_RESOLUTION|>--- conflicted
+++ resolved
@@ -938,17 +938,6 @@
         focus_task_id=task_id,
     )
 
-<<<<<<< HEAD
-    workroom_anchor = {
-        "type": "task",
-        "id": task_id,
-        "title": task.get("title"),
-        "status": task.get("status"),
-        "priority": task.get("priority"),
-    }
-    workroom_mode = body.mode or "execute"
-    surface_input = _build_surface_input_for_workroom(context, task)
-=======
     context_space = build_workroom_context_space(
         context,
         focus_task_id=task_id,
@@ -957,7 +946,6 @@
     context_input = (
         context_space.to_context_input() if context_space else None
     )
->>>>>>> a3069c75
 
     context_thread_id = thread_id or f"task:{task_id}"
 
@@ -1044,18 +1032,11 @@
             focus_task_id=task_id,
             context_override=context,
             contract_payload=contract_payload,
-<<<<<<< HEAD
-            assistant_mode="workroom",
-            workroom_anchor=workroom_anchor,
-            workroom_mode=workroom_mode,
-            surface_input=surface_input,
-=======
             context_input=context_input,
->>>>>>> a3069c75
         )
         operations = proposal.operations
         surfaces = normalize_surfaces(proposal.surfaces)
-        validated_surfaces = validate_workroom_surfaces(surfaces, surface_input)
+        validated_surfaces = validate_workroom_surfaces(surfaces, context_input or {})
         if validated_surfaces:
             attach_surfaces_to_first_chat_op(operations, validated_surfaces)
 
