--- conflicted
+++ resolved
@@ -194,7 +194,6 @@
             continue
 
         # Categorize by status/bucket (mutually exclusive)
-<<<<<<< HEAD
         # IMPORTANT: Use elif chain to prevent double-counting. Each item
         # should be counted in exactly one category based on priority:
         # 1. Completed (archived) takes precedence
@@ -202,8 +201,6 @@
         # 3. Planned (explicitly planned) next
         # 4. Deferred (defer_until set) last
         # Items without any of these statuses are not counted
-=======
->>>>>>> c93cc79b
         if item.get("archived"):
             completed += 1
         elif item.get("added_to_today") or item.get("scheduled_at"):
@@ -221,32 +218,6 @@
         "completed": completed,
         "total": deferred + scheduled + planned + completed,
     }
-
-
-def _get_triage_count_today(queue_items: List[Dict[str, Any]]) -> int:
-    """Count Action Queue items due/flagged for triage today."""
-    now = datetime.now(ZoneInfo("UTC"))
-    today_start = now.replace(hour=0, minute=0, second=0, microsecond=0)
-    today_end = today_start + timedelta(days=1)
-
-    count = 0
-    for item in queue_items:
-        # Check if item is due today or flagged for triage
-        defer_until = item.get("defer_until")
-        if defer_until:
-            try:
-                defer_date = datetime.fromisoformat(defer_until.replace("Z", "+00:00"))
-                if today_start <= defer_date < today_end:
-                    count += 1
-                    continue
-            except Exception:
-                pass
-
-        # Check if item has no defer_until and is not archived (needs triage)
-        if not defer_until and not item.get("archived"):
-            count += 1
-
-    return count
 
 
 @router.get("/api/workload/summary")
