--- conflicted
+++ resolved
@@ -9,19 +9,10 @@
 
 @pytest.fixture
 def client():
-    return TestClient(app)
-
-
-<<<<<<< HEAD
-@patch("presentation.api.routes.workroom.workroom_repo")
-@patch("services.llm.propose_ops_for_user")
-@patch("core.services.llm_context_builder.build_context_for_user")
-@patch("core.services.llm_executor.execute_ops")
-@patch("presentation.api.repos.user_settings")
-@patch("presentation.api.repos.workroom._resolve_identity")
-=======
+    return TestClient(app, raise_server_exceptions=True)
+
+
 @patch("presentation.api.routes.workroom.build_workroom_context_space")
->>>>>>> a3069c75
 @patch("presentation.api.routes.workroom.audit_log")
 @patch("presentation.api.repos.workroom._resolve_identity")
 @patch("presentation.api.repos.user_settings")
@@ -29,15 +20,6 @@
 @patch("presentation.api.routes.workroom.llm_service.propose_ops_for_user")
 @patch("presentation.api.routes.workroom.workroom_repo")
 def test_assistant_suggest_for_task(
-<<<<<<< HEAD
-    mock_audit,
-    mock_resolve,
-    mock_settings,
-    mock_execute,
-    mock_context_builder,
-    mock_llm,
-    mock_workroom,
-=======
     mock_workroom,
     mock_llm,
     mock_execute,
@@ -45,24 +27,15 @@
     mock_resolve,
     mock_audit,
     mock_context_space,
->>>>>>> a3069c75
     client,
 ):
     """Test assistant-suggest endpoint for task."""
     mock_resolve.return_value = ("tenant-1", "user-1")
     mock_settings.get_settings.return_value = {"trust_level": "supervised"}
-    mock_context_builder.return_value = {
-        "projects": [],
-        "tasks": [{"id": "task-1", "title": "Test Task"}],
-        "actions": [],
-    }
     mock_workroom.get_task.return_value = {"id": "task-1", "title": "Test Task"}
-<<<<<<< HEAD
-=======
     mock_context_space.return_value.to_context_input.return_value = {
         "anchor": {"task_id": "task-1", "project_id": None}
     }
->>>>>>> a3069c75
     mock_llm.return_value = LlmProposedContent(
         operations=[
             {"op": "update_task_status", "params": {"task_id": "task-1", "status": "done"}},
@@ -90,17 +63,7 @@
     }
 
 
-<<<<<<< HEAD
-@patch("presentation.api.routes.workroom.workroom_repo")
-@patch("services.llm.propose_ops_for_user")
-@patch("core.services.llm_context_builder.build_context_for_user")
-@patch("core.services.llm_executor.execute_ops")
-@patch("presentation.api.repos.user_settings")
-@patch("presentation.api.repos.workroom._resolve_identity")
-@patch("presentation.api.routes.workroom.audit_log")
-=======
 @patch("presentation.api.routes.workroom.build_workroom_context_space")
->>>>>>> a3069c75
 @patch("presentation.api.routes.workroom._get_thread_lock", new_callable=AsyncMock)
 @patch("presentation.api.routes.workroom.audit_log")
 @patch("presentation.api.repos.workroom._resolve_identity")
@@ -109,16 +72,6 @@
 @patch("presentation.api.routes.workroom.llm_service.propose_ops_for_user")
 @patch("presentation.api.routes.workroom.workroom_repo")
 def test_assistant_suggest_for_task_with_thread_id(
-<<<<<<< HEAD
-    mock_thread_lock,
-    mock_audit,
-    mock_resolve,
-    mock_settings,
-    mock_execute,
-    mock_context_builder,
-    mock_llm,
-=======
->>>>>>> a3069c75
     mock_workroom,
     mock_llm,
     mock_execute,
@@ -133,16 +86,8 @@
     mock_resolve.return_value = ("tenant-1", "user-1")
     mock_settings.get_settings.return_value = {"trust_level": "supervised"}
     mock_workroom.get_task.return_value = {"id": "task-1", "title": "Test Task", "thread_id": "thread-123"}
-    mock_context_builder.return_value = {
-        "projects": [],
-        "tasks": [{"id": "task-1", "title": "Test Task"}],
-        "actions": [],
-    }
     mock_workroom.get_pending_user_messages.return_value = [{"content": "Do the thing"}]
-<<<<<<< HEAD
-=======
     mock_context_space.return_value = None
->>>>>>> a3069c75
     mock_llm.return_value = LlmProposedContent(
         operations=[
             {"op": "update_task_status", "params": {"task_id": "task-1", "status": "done"}},
@@ -168,7 +113,8 @@
     assert response.status_code == 200
     data = response.json()
     assert data["ok"] is True
-<<<<<<< HEAD
+    assert "context_input" in mock_llm.call_args.kwargs
+    assert mock_llm.call_args.kwargs["context_input"] is None
 
 
 @patch("presentation.api.routes.workroom.workroom_repo")
@@ -273,8 +219,4 @@
     attached_ids = [
         s.get("surface_id") for s in data["operations"][0]["params"].get("surfaces", [])
     ]
-    assert attached_ids == ["s1", "s3"]
-=======
-    assert "context_input" in mock_llm.call_args.kwargs
-    assert mock_llm.call_args.kwargs["context_input"] is None
->>>>>>> a3069c75
+    assert attached_ids == ["s1", "s3"]