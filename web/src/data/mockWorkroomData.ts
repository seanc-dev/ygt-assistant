--- conflicted
+++ resolved
@@ -202,7 +202,6 @@
 const mockQueueItems = [
   { id: "queue-1", subject: "New request", source: "queue" },
   { id: "queue-2", subject: "Bug triage", source: "queue" },
-<<<<<<< HEAD
 ];
 
 const mockMentions = [
@@ -260,29 +259,6 @@
     ...task,
     chats: mockChats.filter((c) => c.taskId === task.id),
   }));
-=======
-];
-
-const mockMentions = [
-  { id: "mention-1", subject: "Design doc mention", source: "mentions" },
-];
-
-const mockDocUpdates = [
-  { id: "doc-update-1", subject: "PRD updated", source: "docs" },
-];
-
-const mockEmails = [
-  { id: "email-1", subject: "Status request", source: "email" },
-];
-
-export const getMockTasks = () => mockTasks;
-
-export const updateMockTask = (taskId: string, updates: Partial<Task>) => {
-  const idx = mockTasks.findIndex((task) => task.id === taskId);
-  if (idx >= 0) {
-    mockTasks[idx] = { ...mockTasks[idx], ...updates };
-  }
->>>>>>> b3f3cddc
 };
 
 export const updateMockTask = (taskId: string, updates: Partial<Task>) => {
