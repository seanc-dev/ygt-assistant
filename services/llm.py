--- conflicted
+++ resolved
@@ -262,14 +262,7 @@
     use_tools: bool = True,
     context_override: Optional[Dict[str, Any]] = None,
     contract_payload: Optional[Dict[str, Any]] = None,
-<<<<<<< HEAD
-    assistant_mode: str = "default",
-    workroom_anchor: Optional[Dict[str, Any]] = None,
-    workroom_mode: Optional[str] = None,
-    surface_input: Optional[Dict[str, Any]] = None,
-=======
     context_input: Optional[Dict[str, Any]] = None,
->>>>>>> a3069c75
 ) -> List[Dict[str, Any]]:
     """Propose LLM operations for a user based on their message(s) and context.
 
@@ -561,30 +554,7 @@
   }}
  """
 
-        if assistant_mode == "workroom":
-            workroom_mode_label = (workroom_mode or "execute").lower()
-            surface_input_json = json.dumps(surface_input or {}, ensure_ascii=False)
-            anchor_json = json.dumps(workroom_anchor or {}, ensure_ascii=False)
-
-            system_prompt += f"""
-
-WORKROOM CONTEXT:
-- Anchor: {anchor_json}
-- Mode: {workroom_mode_label}
-- surface_input (only use these IDs in surfaces): {surface_input_json}
-
-Workroom surfaces contract:
-- You are assisting a user inside a Workroom view for a specific task or event.
-- Only reference IDs found in surface_input.tasks, surface_input.events, surface_input.docs, or surface_input.queueItems.
-- Only emit surfaces with known kinds: what_next_v1, today_schedule_v1, priority_list_v1, triage_table_v1.
-- Surfaces are optional. Return none if text and operations are sufficient.
-- If you emit surfaces, prefer at most 1-2 concise surfaces directly supporting the user's next step for the current anchor.
-
-Mode heuristics:
-- Execute mode: bias toward helpful surfaces like what_next_v1 and short priority_list_v1 items. Use today_schedule_v1 only when the user asks about scheduling or time-boxing is clearly relevant.
-- Plan mode: favor text and ops; only occasional priority_list_v1 for planning. Avoid today_schedule_v1 unless the user explicitly requests day planning.
-- Review mode: emphasize textual summaries and decisions. Use triage_table_v1 or brief priority lists sparingly; deprioritize surfaces overall.
-"""
+
 
         # Build user message with context - aggregate multiple messages if provided
         if len(input_messages) == 1:
